[bumpversion]
<<<<<<< HEAD
current_version = 6.1.4
=======
current_version = 6.2.0
>>>>>>> 6e5e2887
files = src/duckietown_world/__init__.py
commit = True
tag = True<|MERGE_RESOLUTION|>--- conflicted
+++ resolved
@@ -1,9 +1,5 @@
 [bumpversion]
-<<<<<<< HEAD
-current_version = 6.1.4
-=======
 current_version = 6.2.0
->>>>>>> 6e5e2887
 files = src/duckietown_world/__init__.py
 commit = True
 tag = True